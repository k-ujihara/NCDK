--- conflicted
+++ resolved
@@ -75,11 +75,7 @@
     /// written it may need to be determined from 2D/3D coordinates using <see cref="Stereo.StereoElementFactory"/>.
     /// </para> 
     /// <para>
-<<<<<<< HEAD
-    /// By default the generator will not write aromatic SMILES. Kekulé SMILES are
-=======
     /// By default the generator will not write aromatic SMILES.Kekulé SMILES are
->>>>>>> 1334af8a
     /// generally preferred for compatibility and aromaticity can easily be
     /// re-perceived by most tool kits whilst kekulisation may fail. If you
     /// really want aromatic SMILES the following code demonstrates
